import { vi, beforeEach, afterEach, test, expect, expectTypeOf } from 'vitest';
// idk how to use that
// import { waitFor } from '@testing-library/dom';

import fetch from 'node-fetch';
import { CreateContextOptions } from '../src/types';
import uWs from 'uWebSockets.js';
import z from 'zod';
import { applyWSHandler, createUWebSocketsHandler } from '../src/index';
import {
  createTRPCProxyClient,
  createWSClient,
  httpBatchLink,
  splitLink,
  TRPCClientError,
  TRPCLink,
  // unstable_httpBatchStreamLink,
  wsLink,
} from '@trpc/client';
import { inferAsyncReturnType, initTRPC, TRPCError } from '@trpc/server';
import EventEmitter from 'events';

import { observable } from '@trpc/server/observable';
import ws from 'ws';
const WebSocket: any = ws;

const testPort = 8799;

interface Message {
  id: string;
}
// TODO test middleware?
const ee = new EventEmitter();
function makeRouter() {
  const onNewMessageSubscription = vi.fn();
  const onSubscriptionEnded = vi.fn();

  const t = initTRPC.context<Context>().create();

  const router = t.router({
    hello: t.procedure
      .input(
        z
          .object({
            who: z.string().nullish(),
          })
          .nullish()
      )
      .query(({ input, ctx }) => {
        return {
          text: `hello ${input?.who ?? ctx.user?.name ?? 'world'}`,
        };
      }),
    error: t.procedure.query(() => {
      throw new TRPCError({
        code: 'BAD_REQUEST',
        message: 'error as expected',
      });
    }),
    test: t.procedure
      .input(
        z.object({
          value: z.string(),
        })
      )
      .mutation(({ input, ctx }) => {
        return {
          originalValue: input.value,
          user: ctx.user,
        };
      }),
    manualRes: t.procedure.query(({ ctx }) => {
      ctx.res.writeStatus('400');
      ctx.res.writeHeader('manual', 'header');
      ctx.res.writeHeader('set-cookie', 'lala=true');
      ctx.res.writeHeader('set-cookie', 'anotherone=false');
      // ctx.res.
      return 'status 400';
    }),
    onMessage: t.procedure.input(z.string()).subscription(() => {
      const sub = observable<Message>((emit) => {
        const onMessage = (data: Message) => {
          emit.next(data);
        };
        ee.on('server:msg', onMessage);
        return () => {
          onSubscriptionEnded();
          ee.off('server:msg', onMessage);
        };
      });
      ee.emit('subscription:created');

      onNewMessageSubscription();
      return sub;
    }),
  });
  return router;
}
export type AppRouter = ReturnType<typeof makeRouter>;

function makeContext() {
  const createContext = ({ req, res }: CreateContextOptions) => {
    const getUser = () => {
      if (req.headers.authorization === 'meow') {
        return {
          name: 'KATT',
        };
      }

      if (req.query.get('fail')) throw new Error('context failed as expected');

      return null;
    };
    return {
      req,
      res,
      // uWs,
      user: getUser(),
    };
  };

  return createContext;
}
export type Context = inferAsyncReturnType<ReturnType<typeof makeContext>>;

// export type Context = inferAsyncReturnType<ReturnType<typeof makeContext>>;
async function startServer() {
  const app = uWs.App();

  app.options('/*', (res) => {
    res.cork(() => {
      res.writeHeader('Access-Control-Allow-Origin', '*');

      res.endWithoutBody();
    });
  });

  const router = makeRouter();
  createUWebSocketsHandler(app, '/trpc', {
    // eslint-disable-next-line @typescript-eslint/no-unused-vars
    responseMeta({ ctx, paths, type, errors }) {
      return {
        headers: {
          'Access-Control-Allow-Origin': '*',
        },
      };
    },
    maxBodySize: 10000,

    router,
    createContext: makeContext(),
    // enableSubscriptions: true,
  });

  applyWSHandler('/trpc', {
    app,
    router,
    createContext: async ({ req, res }) => {
      const userName = req.query.get('user');

      const fail = req.query.get('fail');

      if (fail)
        throw new TRPCError({
          code: 'BAD_REQUEST',
          message: 'failing as expected',
        });

      return {
        req,
        res,
        user: userName
          ? {
              name: userName,
            }
          : null,
      };
    },
  });

  let { socket } = await new Promise<{
    socket: uWs.us_listen_socket | any;
  }>((resolve) => {
    app.listen('0.0.0.0', testPort, (socket) => {
      resolve({
        socket,
      });
    });
  });

  return {
    close: () =>
      new Promise<void>((resolve, reject) => {
        try {
          uWs.us_listen_socket_close(socket);
          socket = null;
          resolve();
        } catch (error) {
          reject();
        }
      }),
  };
}

function makeClient(headers: Record<string, string>) {
  const host = `localhost:${testPort}/trpc`;

  const client = createTRPCProxyClient<AppRouter>({
    links: [
      httpBatchLink({
        url: `http://${host}`,
        headers: headers,
        AbortController,
        fetch: fetch as any,
      }),
    ],
  });
  return {
    client,
  };
}

function makeClientWithWs(headers: Record<string, string>) {
  const host = `localhost:${testPort}/trpc`;
  const wsClient = createWSClient({
    url: `ws://${host}`,
    WebSocket,
    retryDelayMs: (i) => {
      console.log('retrying connection in ws', i);
      return 200;
    },
  });
  const client = createTRPCProxyClient<AppRouter>({
    links: [
      linkSpy,
      splitLink({
        condition(op) {
          return op.type === 'subscription';
        },
        true: wsLink({ client: wsClient }),
        false: httpBatchLink({
          url: `http://${host}`,
          headers: headers,
          AbortController,
          fetch: fetch as any,
        }),
        // false: unstable_httpBatchStreamLink({
        //   url: `http://${host}`,
        //   headers: headers,
        //   AbortController,
        //   fetch: fetch as any,
        // }),
      }),
    ],
  });
  return {
    client,
    closeWs: () => {
      return new Promise<void>((resolve) => {
        wsClient.connection?.ws?.addEventListener('close', () => {
          resolve();
        });
        wsClient.close();
      });
    },
  };
}

let t!: Awaited<ReturnType<typeof startServer>>;
beforeEach(async () => {
  t = await startServer();
  // WebSocket = ws;
});
afterEach(async () => {
  await t.close();
  ee.removeAllListeners();
});

const orderedResults: number[] = [];
const linkSpy: TRPCLink<AppRouter> = () => {
  // here we just got initialized in the app - this happens once per app
  // useful for storing cache for instance
  return ({ next, op }) => {
    // this is when passing the result to the next link
    // each link needs to return an observable which propagates results
    return observable((observer) => {
      const unsubscribe = next(op).subscribe({
        next(value) {
          orderedResults.push((value.result as any).data);
          observer.next(value);
        },
        error: observer.error,
      });
      return unsubscribe;
    });
  };
};

test('query simple success and error handling', async () => {
  // t.client.runtime.headers = ()
  const { client } = makeClient({});

  // client.
  expect(
    await client.hello.query({
      who: 'test',
    })
  ).toMatchInlineSnapshot(`
    {
      "text": "hello test",
    }
  `);

  await expect(client.error.query()).rejects.toThrowError('error as expected');
});

test('mutation and reading headers', async () => {
  const { client } = makeClient({
    authorization: 'meow',
  });

  expect(
    await client.test.mutate({
      value: 'lala',
    })
  ).toMatchInlineSnapshot(`
    {
      "originalValue": "lala",
      "user": {
        "name": "KATT",
      },
    }
  `);
<<<<<<< HEAD
  });

  test('manually sets status and headers', async () => {
    const fetcher = await fetch(
      `http://localhost:${testPort}/trpc/manualRes?input=${encodeURI('{}')}`
    );
    const body = await fetcher.json() as { result: { data: string }};
    expect(fetcher.status).toEqual(400);
    expect(body.result.data).toEqual('status 400');
=======
});
>>>>>>> a092203d

test('manually sets status and headers', async () => {
  const fetcher = await fetch(
    `http://localhost:${testPort}/trpc/manualRes?input=${encodeURI('{}')}`
  );
  const body = await fetcher.json();
  expect(fetcher.status).toEqual(400);
  expect(body.result.data).toEqual('status 400');

  expect(fetcher.headers.get('Access-Control-Allow-Origin')).toEqual('*'); // from the meta
  expect(fetcher.headers.get('manual')).toEqual('header'); //from the result
});

// this needs to be tested
test('aborting requests works', async () => {
  const ac = new AbortController();
  const { client } = makeClient({});

  expect.assertions(1);

  setTimeout(() => {
    ac.abort();
  });

  try {
    await client.test.mutate(
      {
        value: 'haha',
      },
      {
        signal: ac.signal as any,
      }
    );
  } catch (error) {
    expect(error.name).toBe('TRPCClientError');
  }
});

// FIXME no idea how to make it non-flaky
const sleep = (ms: number) => new Promise((res) => setTimeout(res, ms));

// Source: https://github.com/trpc/trpc/blob/main/packages/tests/server/adapters/fastify.test.ts
test(
  'ugly subscription tests',
  async () => {
    ee.once('subscription:created', () => {
      setTimeout(() => {
        ee.emit('server:msg', {
          id: '1',
        });
        ee.emit('server:msg', {
          id: '2',
        });
      });
    });

    const { client, closeWs } = makeClientWithWs({});

    const onStartedMock = vi.fn();
    const onDataMock = vi.fn();
    const sub = client.onMessage.subscribe('onMessage', {
      onStarted: onStartedMock,
      onData(data) {
        expectTypeOf(data).not.toBeAny();
        expectTypeOf(data).toMatchTypeOf<Message>();
        onDataMock(data);
      },
    });

    // onStartedMock.

    // expect(onStartedMock).toh

    await sleep(300); // FIXME how to use waitFor instead?
    expect(onStartedMock).toHaveBeenCalledTimes(1);
    expect(onDataMock).toHaveBeenCalledTimes(2);
    // await waitFor(() => {
    //   expect(onStartedMock).toHaveBeenCalledTimes(1);
    //   expect(onDataMock).toHaveBeenCalledTimes(2);
    // });

    ee.emit('server:msg', {
      id: '3',
    });
    await sleep(500);
    expect(onDataMock).toHaveBeenCalledTimes(3);

    // await waitFor(() => {
    //   expect(onDataMock).toHaveBeenCalledTimes(3);
    // });

    expect(onDataMock.mock.calls).toMatchInlineSnapshot(`
    [
      [
        {
          "id": "1",
        },
      ],
      [
        {
          "id": "2",
        },
      ],
      [
        {
          "id": "3",
        },
      ],
    ]
  `);

    sub.unsubscribe();

    await sleep(500);

    expect(ee.listenerCount('server:msg')).toBe(0);
    expect(ee.listenerCount('server:error')).toBe(0);

    await closeWs();
  },
  {
    timeout: 10000,
  }
);

test(
  'subscription failed context',
  async () => {
    expect.assertions(2);
    // const host = `localhost:${testPort}/trpc?user=user1`; // weClient can inject values via query string
    const host = `localhost:${testPort}/trpc?user=user1&fail=yess`; // weClient can inject values via query string
    const wsClient = createWSClient({
      url: `ws://${host}`,
      WebSocket,
      retryDelayMs: (i) => {
        console.log('retrying connection in subscription only', i);
        return 200;
      },
    });

    const client = createTRPCProxyClient<AppRouter>({
      links: [wsLink({ client: wsClient })],
    });

    client.onMessage.subscribe('lala', {
      onError(err) {
        // expect this error here?
        expect(err).toBeInstanceOf(TRPCClientError);
        expect(err.message).toBe('failing as expected');
      },
    });

    await sleep(100);
    wsClient.close();
  },
  {
    timeout: 3000,
  }
);

test('options still passthrough (cors)', async () => {
  const res = await fetch(
    `http://localhost:${testPort}/trpc/hello?input=${encodeURI('{}')}`,
    {
      method: 'OPTIONS',
    }
  );

  expect(res.status).toBe(200);
  expect(res.headers.get('Access-Control-Allow-Origin')).toBe('*');
});

test('large request body handling', async () => {
  const { client } = makeClient({});
  expect.assertions(2);

  try {
    await client.test.mutate({
      value: '0'.repeat(200000),
    });
  } catch (error) {
    expect(error.name).toBe('TRPCClientError');
    expect(error.data.code).toBe('PAYLOAD_TOO_LARGE');
  }
});<|MERGE_RESOLUTION|>--- conflicted
+++ resolved
@@ -331,25 +331,13 @@
       },
     }
   `);
-<<<<<<< HEAD
-  });
-
-  test('manually sets status and headers', async () => {
-    const fetcher = await fetch(
-      `http://localhost:${testPort}/trpc/manualRes?input=${encodeURI('{}')}`
-    );
-    const body = await fetcher.json() as { result: { data: string }};
-    expect(fetcher.status).toEqual(400);
-    expect(body.result.data).toEqual('status 400');
-=======
-});
->>>>>>> a092203d
+});
 
 test('manually sets status and headers', async () => {
   const fetcher = await fetch(
     `http://localhost:${testPort}/trpc/manualRes?input=${encodeURI('{}')}`
   );
-  const body = await fetcher.json();
+  const body = await fetcher.json() as { result: { data: string } };
   expect(fetcher.status).toEqual(400);
   expect(body.result.data).toEqual('status 400');
 
